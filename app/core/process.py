import os
import re
import subprocess
import time
import threading
import signal

from picamera2 import Picamera2
from core.model import CameraCoreModel
from utilities.preview import generate_preview
from utilities.record import toggle_cam_record
from utilities.capture import capture_still_image, capture_stitched_image
from utilities.motion_detect import motion_detection_thread, setup_motion_pipe


def on_sigint_sigterm(sig, frame):
    """
    Signal handler for SIGINT and SIGTERM.
    Sets process_running to False, allowing graceful shutdown.

    Args:
        sig: Signal number.
        frame: Current stack frame.
    """
    print("Received signal: ")
    print(sig)
    CameraCoreModel.process_running = False


# Register signal handlers for graceful shutdown
signal.signal(signal.SIGINT, on_sigint_sigterm)
signal.signal(signal.SIGTERM, on_sigint_sigterm)


def update_status_file(model):
    """
    Updates the status file with the current camera status.

    Args:
        model: CameraCoreModel instance containing the status and config.
    """
    model.set_status()
    current_status = model.current_status  # Get the current status from the model
    status_filepath = model.config["status_file"]  # Path to the status file
    status_dir = os.path.dirname(
        status_filepath
    )  # Get the directory of the status file

    # Create the status directory if it doesn't exist
    if not os.path.exists(status_dir):
        os.makedirs(status_dir)

    # Write the current status to the status file
    if current_status:
        status_file = open(status_filepath, "w")
        status_file.write(current_status)
        status_file.close()


def write_to_user_config(cam, cmd_code, cmd_param):
    """
    Write changes made to a camera's configuration into their associated user_config file.

    Args:
        cam: CameraCoreModel instance.
        cmd_code : Command to check against valid commands dict.
        cmd_param : Parameters received from input.
    """
    setting = CameraCoreModel.VALID_COMMANDS[cmd_code]
    params = cmd_param.split(" ")
    # Update the camera's write_to_config dict, if the setting is configurable.
    if setting:
        # Special cases for '1s', 'fl' and 'dp', need to turn 0/1 into "true/false" strings.
        if cmd_code == "dp":
            if cmd_param == "0":
                cam.write_to_config[setting] = "false"
            else:
                cam.write_to_config[setting] = "true"
        elif cmd_code == "fl":
            if cam.config["hflip"] == 1:
                cam.write_to_config["hflip"] = "true"
            else:
                cam.write_to_config["hflip"] = "false"
            if cam.config["vflip"] == 1:
                cam.write_to_config["vflip"] = "true"
            else:
                cam.write_to_config["vflip"] = "false"
        elif cmd_code == "1s":
            if cam.solo_stream_mode:
                cam.write_to_config["solo_stream_mode"] = "true"
            else:
                cam.write_to_config["solo_stream_mode"] = "false"
        elif isinstance(setting, list):
            # This command changes multiple settings, may have optional parameters.
            # Populate the listed settings for as many parameters as were given.
            for index, value in enumerate(setting):
                if index < len(params):
                    cam.write_to_config[value] = params[index]
            # Special case for 'pv's optional height parameter.
            if cmd_code == "pv":
                cam.write_to_config["height"] = str(cam.config["preview_size"][1])
        else:
            cam.write_to_config[setting] = cmd_param

        # Write the camera's write_to_config dict to file.
        with open(cam.config["user_config"], "w") as uconfig:
            for key, value in cam.write_to_config.items():
                line = key + " " + value + "\n"
                uconfig.write(line)


def setup_fifo(path):
    """
    Sets up the FIFO named pipe for receiving commands.

    Args:
        path: String containing filepath of control file.
    Returns:
        True upon success, False upon failure.
    """
    # Get/make directory for the FIFO control pipe
    fifo_dir = os.path.dirname(path)
    if not os.path.exists(fifo_dir):
        os.makedirs(fifo_dir)
    # If the control file (FIFO) doesn't exist, create it
    if not os.path.exists(path):
        print("ALERT: Control file does not exist. Making new FIFO control file.")
        os.mkfifo(path, 0o6666)
    # Open the FIFO file in non-blocking read mode and flush any existing data
    CameraCoreModel.fifo_fd = os.open(path, os.O_RDONLY | os.O_NONBLOCK, 0o666)
    try:
        os.read(CameraCoreModel.fifo_fd, CameraCoreModel.MAX_COMMAND_LEN)  # Flush pipe
    except BlockingIOError as e:
        print("ERROR: setup_fifo(): FIFO pipe busy, cannot flush - " + str(e))
        """
        commented to allow the program to load despite a pipe error:
        os.close(CameraCoreModel.fifo_fd)  # Close the FIFO pipe
        return False
        """
    return True


def parse_incoming_commands():
    """
    Continuously checks for incoming commands from the FIFO pipe.
    Valid commands are added to the command queue.
    """
    while CameraCoreModel.process_running:
        incoming_cmd = None
        fifo_fd = (
            CameraCoreModel.fifo_fd
        )  # Access the file descriptor for the FIFO pipe
        if fifo_fd:
            # Read and validate incoming commands from the pipe
            incoming_cmd = read_pipe(fifo_fd)
        if incoming_cmd:
            print("INFO: Got a piped command: " + str(incoming_cmd))
            # Add the valid command to the command queue
            with CameraCoreModel.cmd_queue_lock:
                CameraCoreModel.command_queue.append(incoming_cmd)
        time.sleep(CameraCoreModel.fifo_interval)  # Wait before checking the pipe again


def make_cmd_lists(contents_str):
    """
    Helper method for 'read_pipe'.
    If the cmd_code is a group-command in the format [x, y] for multiple
    cameras, turn it into an actual list (and the params) as well and
    validates each command in the list.

    Returns:
        cmd_list: Tuple containing ([cmd_codes], [cmd_params]) as long as
            a valid closing ] is found and all codes are valid, otherwise False.
    """
    if "]" not in contents_str:
        return False
    raw_codes, raw_params = contents_str.split("]", 1)
    raw_codes = raw_codes[1:].split(",")
    cmd_codes = [cmd.strip() for cmd in raw_codes]
    # Validate commands
    for cmd in cmd_codes:
        if not cmd:
            # Blank string, used to skip a camera.
            continue
        if cmd not in CameraCoreModel.VALID_COMMANDS:
            print("Invalid command: " + cmd)
            return False

    # Process the params. If not contained in [], it will be applied to all commands.
    # Otherwise, split on closing commas, unless escaped, as in "/,"
    cmd_params = raw_params.strip()
    if cmd_params:
        if (cmd_params[0] == "[") and (cmd_params[-1] == "]"):
            # Has individual parameters for each cameras.
            parsed_params = re.split("""(?<!/)\\,""", cmd_params[1:-1])
            # Replace any escaped commas with plain commas.
            cmd_params = [param.replace("/,", ",") for param in parsed_params]
        else:
            # Make params list by duplicating as many times as there are commands.
            parsed_params = []
            for cmd in cmd_codes:
                parsed_params.append(cmd_params)
            cmd_params = parsed_params
    else:
        # No parameters.
        cmd_params = []

    # If more command codes exist than param sets, pad with blank commands for the remainder.
    while len(cmd_params) < len(cmd_codes):
        cmd_params.append("")
    return (cmd_codes, cmd_params)


def read_pipe(fd):
    """
    Reads data from the FIFO pipe and checks if it is a valid command.

    Args:
        fd: File descriptor of the FIFO pipe.

    Returns:
        Tuple of command and parameters if valid, otherwise False.
    """
    # Read the contents from the pipe and remove any trailing whitespace
    try:
        contents = os.read(fd, CameraCoreModel.MAX_COMMAND_LEN)
    except BlockingIOError as e:
        print("ERROR: read_pipe(): " + str(e))
        return False
    contents_str = contents.decode().rstrip()
    cmd_code = contents_str[:2]  # Extract the command code (first 2 characters)
    cmd_param = contents_str[
        3:
    ]  # Extract the command parameters (after first 2 characters)
    # Check if the command is valid based on predefined valid commands
    if len(contents_str) > 0:
        print("INFO: read_pipe(): '" + contents_str + "'")
        # Check for group command (multiple cameras)
        if cmd_code[0] == "[":
            print("Group command received: " + contents_str)
            cmd_group = make_cmd_lists(contents_str)
            return cmd_group
        else:
            # Single command.
            if cmd_code in CameraCoreModel.VALID_COMMANDS:
                print("Valid command received: " + cmd_code)
                print("Command parameters: " + cmd_param)
                return (cmd_code, cmd_param)  # Return the command code and parameters
            else:
                print("Invalid command: " + contents_str)
    return False  # Return False for invalid commands


def pause_preview_md_threads(cams, threads):
    """
    Terminates the preview and MD threads and makes a new set ready to
    restart afterwards.
    """
    # Temporarily set camera status to halted to allow threads to terminate.
    cams[CameraCoreModel.main_camera].current_status = "halted"
    # Stop preview and motion-detection threads
    for t in threads:
        if t.is_alive():
            t.join()
    cams[CameraCoreModel.main_camera].set_status()
    # Make new threads to replace them, but don't start them until restart is called.
    preview_thread = threading.Thread(target=show_preview, args=(cams,))
    md_thread = threading.Thread(target=motion_detection_thread, args=(cams,))
    threads.clear()
    threads.append(preview_thread)
    threads.append(md_thread)


def start_preview_md_threads(threads):
    """
    Starts the preview and MD threads.
    """
    for t in threads:
        if not t.is_alive():
            t.start()


def stop_all_cameras(cams, threads):
    """
    Terminates preview/MD threads and stops all cameras and any encoders
    they may be running and resets motion detection flags.
    """
    print("Stopping all cameras, encoders and preview/motion threads...")
    pause_preview_md_threads(cams, threads)
    for cam in cams.values():
        cam.stop_all()


def execute_all_commands(cams, threads, cmd_tuple):
    """
    Checks whether commands are a group command ([], []) for multiple cameras
    or a single command for the main camera and executes them accordingly.

    Args:
        cams: All available CameraCoreModels for each attached camera.
        threads: Preview and Motion Detect threads.
        cmd_tuple: Tuple containing command code(s) and parameters.
    """
    cmd_code, cmd_param = cmd_tuple  # Unpack the command tuple

    # Check if command is a group command
    if isinstance(cmd_code, list):
        # Group command. Execute on all cameras.
        print("Group command: ")
        print(cmd_code)
        print(cmd_param)
        for index, cmd in enumerate(cmd_code):
            cmds = (cmd_code[index], cmd_param[index])
            execute_command(index, cams, threads, cmds)
    else:
        # Single command. Execute on main camera.
        execute_command(CameraCoreModel.main_camera, cams, threads, cmd_tuple)
    # Update status files after command execution
    update_status_file(cams[CameraCoreModel.main_camera])


def execute_command(index, cams, threads, cmd_tuple):
    """
    Executes the given command based on its code.

    Args:
        index: Index number of the camera executing the command.
        cams: All available CameraCoreModels for attached cameras.
        threads: Preview and Motion Detect threads.
        cmd_tuple: Tuple containing command code(s) and parameters.
    """
    # Check whether camera exists at index, if not don't bother with anything.
    if index not in cams:
        print(f"No camera at index {index}, cannot execute command")
        return
    cmd_code, cmd_param = cmd_tuple  # Unpack the command tuple
    # Do nothing if command is blank.
    if not cmd_code:
        return
    requires_full_restart = ["px", "rs", "cs", "cr", "1s", "ix", "ix+ix"]
    # Picture settings, ReSet config, Change Size, Change Resolution, Single-Stream mode, Image-capture maX-resolution
    requires_quick_restart = ["fl"]  # FLip

    model = cams[index]
    num = model.cam_index_str
    success = False
    CameraCoreModel.debug_execution_time = time.monotonic()
    if cmd_code == "ru":  # 'ru' stands for "run"
        if cmd_param.startswith("0"):
            stop_all_cameras(cams, threads)
        else:
            print("Restarting all cameras, encoders and preview/motion threads...")
            for cam in cams.values():
                cam.restart(True)  # Reloads config values from user_config file.
            start_preview_md_threads(threads)
    elif model.current_status != "halted":
        if cmd_code == "im":  # 'im' stands for "image capture"
            capture_still_image(model)
        elif (
            cmd_code == "im+im"
        ):  # NEW COMMAND - Captures stitched image from all cameras.
            axis = 0 if cmd_param == "v" else 1
            capture_stitched_image(index, cams, axis)
        elif (
            cmd_code == "dp"
        ):  # NEW COMMAND - Display Preview. Turns on/off preview for a camera.
            # Stitches previews, if more than one camera has it turned on.
            if cmd_param == "0":
                model.show_preview = False
            else:
                model.show_preview = True
            set_previews(cams)
            success = True
        elif cmd_code == "ca":  # 'ca' stands for "camera action" (start/stop video)
            if cmd_param.startswith("1"):
                print(f"Starting camera {num} video recording...")
                success = toggle_cam_record(model, True)
                if success:
                    # Only apply duration if started recording.
                    duration = cmd_param[2:]
                    if duration.isnumeric():
                        print(f"Camera {num} record duration: {duration}")
                        duration = int(duration)
                        if duration > 0:
                            model.record_until = time.monotonic() + duration
            else:
                print(f"Stopping camera {num} video recording...")
                model.record_until = None
                toggle_cam_record(model, False)
        elif cmd_code == "md":  # 'md' stands for "motion detection"
            if (cmd_param == "0") or not cmd_param:
                print(f"Stopping camera {num} motion detection...")
                model.motion_detection = False
                model.print_to_logfile("Internal motion detection stopped")
            else:
                print(f"Starting camera {num} motion detection...")
                model.motion_detection = True
                model.print_to_logfile("Internal motion detection started")
        elif (
            cmd_code == "mx"
        ):  # Switches detection mode. No implementation for Mode 1 yet.
            if cmd_param == "0":
                # Internal mode.
                model.config["motion_mode"] = "internal"
            elif cmd_param == "2":
                # Monitor mode.
                model.config["motion_mode"] = "monitor"
        elif (
            (cmd_code == "mt")
            or (cmd_code == "ms")
            or (cmd_code == "mb")
            or (cmd_code == "me")
        ):
            # Changes motion detection parameters (threshold, initframs, startframes, stopframes)
            print(f"Setting motion parameters for camera {num}")
            success = model.set_motion_params(cmd_code, cmd_param)
        elif cmd_code == "bi":
            print(
                f"Setting video bitrate for camera {num}"
            )  # 'bi' stands for "bitrate"
            new_bitrate = model.config["video_bitrate"]
            try:
                new_bitrate = int(cmd_param)
                if (new_bitrate < 0) or (new_bitrate > 25000000):
                    print("ERROR: Bitrate must be between 0 and 25000000")
                else:
                    model.config["video_bitrate"] = new_bitrate
                    success = True
            except ValueError:
                print("ERROR: Value is not an integer")
        elif cmd_code == "an":  # Annotation text.
            model.config["annotation"] = cmd_param
            success = True
        elif cmd_code == "sc":  # Set Count of image/video files
            model.make_filecounts()
        elif cmd_code == "cn":  # Change Number of main camera.
            # Threads need to stop, but not the actual camera instances.
            print("Switching main camera slot")
            try:
                new_main = int(cmd_param)
                if new_main not in cams:
                    print(f"ERROR: No camera detected in slot {cmd_param}")
                else:
                    pause_preview_md_threads(cams, threads)
                    CameraCoreModel.main_camera = new_main
                    start_preview_md_threads(threads)
            except ValueError:
                print(f"ERROR: {cmd_param} is not a valid camera slot")
        elif cmd_code == "sh":  # Sharpness
            print(f"Setting sharpness for camera {model.cam_index_str} to {cmd_param}")
            try:
                success = model.set_image_adjustment("Sharpness", float(cmd_param))
            except ValueError:
                print("Invalid sharpness value")

        elif cmd_code == "co":  # Contrast
            print(f"Setting contrast for camera {model.cam_index_str} to {cmd_param}")
            try:
                success = model.set_image_adjustment("Contrast", float(cmd_param))
            except ValueError:
                print("Invalid contrast value")

        elif cmd_code == "br":  # Brightness
            print(f"Setting brightness for camera {model.cam_index_str} to {cmd_param}")
            try:
                success = model.set_image_adjustment("Brightness", float(cmd_param))
            except ValueError:
                print("Invalid brightness value")
        elif cmd_code == "sa":  # Saturation
            print(f"Setting saturation for camera {model.cam_index_str} to {cmd_param}")
            try:
                success = model.set_image_adjustment("Saturation", float(cmd_param))
            except ValueError:
                print("Invalid saturation value")
        elif cmd_code == "wb":  # White Balance
            print(
                f"Setting white balance for camera {model.cam_index_str} to {cmd_param}"
            )
            success = model.set_image_adjustment("AwbMode", cmd_param)
        elif cmd_code == "ag":  # Color Gains
            print(
                f"Setting colour gains for camera {model.cam_index_str} to {cmd_param}"
            )
            success = model.set_image_adjustment("ColourGains", cmd_param)
        elif cmd_code == "ss":  # Shutter Speed/Exposure Time
            print(
                f"Setting shutter speed for camera {model.cam_index_str} to {cmd_param}"
            )
            try:
                success = model.set_image_adjustment("ExposureTime", int(cmd_param))
            except ValueError:
                print("Invalid shutter speed value")
        elif cmd_code == "ec":  # Exposure Compensation value
            print(
                f"Setting exposure compensation for camera {model.cam_index_str} to {cmd_param}"
            )
            try:
                success = model.set_image_adjustment("ExposureValue", int(cmd_param))
            except ValueError:
                print("Invalid exposure compensation value")
        elif cmd_code == "is":  # ISO / AnalogueGain.
            print(f"Setting ISO for camera {model.cam_index_str} to {cmd_param}")
            try:
                success = model.set_image_adjustment("AnalogueGain", int(cmd_param))
            except ValueError:
                print("Invalid ISO value")
        elif (
            cmd_code == "qu"
        ):  # Still image QUality level. Should be between 1 and 100. Default 75.
            print(
                f"Setting still image quality for camera {model.cam_index_str} to {cmd_param}"
            )
            try:
                model.config["image_quality"] = max(1, min(100, int(cmd_param)))
                model.picam2.options["quality"] = model.config["image_quality"]
                success = True
            except ValueError:
                print("Invalid JPEG quality value")
        elif cmd_code == "pv":  # Adjust Preview settings.
            print(
                f"Adjusting preview settings for camera {model.cam_index_str} to {cmd_param}"
            )
            settings = cmd_param.split(" ")
            try:
                quality = settings[0]
                width = int(settings[1])
                divider = int(settings[2])
                if len(settings) > 3:
                    height = int(settings[3])
                else:
                    height = int((width / 16) * 9)
                model.config["preview_quality"] = max(1, min(100, int(quality)))
                model.config["divider"] = divider
                model.config["preview_size"] = (width, height)
                success = True
            except ValueError:
                print("Invalid values for settings")
<<<<<<< HEAD
        elif cmd_code == "sy":
            parts = cmd_param.split(" ")
            script_name = parts[0]
            args = parts[1:] if len(parts) > 1 else []
            success = execute_macro_command(model, script_name, args)
            if success:
                print(f"Successfully executed macro: {script_name} with args: {args}")
            return
=======
        elif cmd_code == "tl":  # Start or stop the gathering of timelapse images.
            if int(cmd_param) == 1:
                model.timelapse_on = True
                model.make_filecounts()
                model.timelapse_count = 1
                update_status_file(cams[CameraCoreModel.main_camera])
                model.print_to_logfile("Timelapse started")
                print("Timelapse started")
            elif int(cmd_param) == 0:
                model.timelapse_on = False
                update_status_file(cams[CameraCoreModel.main_camera])
                model.print_to_logfile("Timelapse stopped")
                print("Timelapse stopped")
            else:
                model.print_to_logfile(f"ERROR: bad argument to tl: {cmd_param}")
                print(f"ERROR: Invalid 'tl' argument: {cmd_param}")
        elif cmd_code == "tv": # set timelapse interval
            print(
                "Setting timelapse interval"
            )  # 'tv' stands for "timelapse interval"
            new_tl_interval = model.config["tl_interval"]
            try:
                new_tl_interval = int(cmd_param)
                if (new_tl_interval < 1) or (new_tl_interval > (24*60*60*10)):
                    print("ERROR: timelapse interval must be between 1 and (24*60*60*10).")
                else:
                    model.config["tl_interval"] = new_tl_interval
                    success = True
            except ValueError:
                print("ERROR: tv Value is not an integer")
>>>>>>> a35c309b
        elif cmd_code in requires_full_restart:
            print(f"Altering camera {num} configuration")
            # These need the encoder to be fully stopped to work.
            pause_preview_md_threads(cams, threads)
            model.stop_all()
            if cmd_code == "ix":
                orig_dims = (
                    model.config["image_width"],
                    model.config["image_height"],
                    model.config["picam_buffer_count"],
                )
                max_w = model.picam2.sensor_resolution[0]
                max_h = model.picam2.sensor_resolution[1]
                model.set_camera_configuration("ix", ((max_w, max_h, 1), 0))
                model.restart(False)
                capture_still_image(model)
                model.picam2.stop()
                model.set_camera_configuration("ix", (orig_dims, 1))
                model.restart(False)
            elif cmd_code == "ix+ix":
                orig_dims = {}
                for i, cam in cams.items():
                    cam.stop_all()
                    orig_dims[i] = (
                        cam.config["image_width"],
                        cam.config["image_height"],
                        cam.config["picam_buffer_count"],
                    )
                    max_dims = (
                        model.picam2.sensor_resolution[0],
                        model.picam2.sensor_resolution[1],
                        1,
                    )
                    cam.set_camera_configuration("ix", (max_dims, 0))
                    cam.restart(False)
                axis = 0 if cmd_param == "v" else 1
                capture_stitched_image(index, cams, axis)
                for i, cam in cams.items():
                    cam.picam2.stop()
                    cam.set_camera_configuration("ix", (orig_dims[i], 1))
                    cam.restart(False)
            else:
                success = model.set_camera_configuration(cmd_code, cmd_param)
                model.restart(False)  # Do NOT reload settings from user_configs.
            set_previews(cams)
            start_preview_md_threads(threads)
        elif cmd_code in requires_quick_restart:
            # These don't need the encoder to be stopped, can theoretically keep recording video
            # throughout, but will result in frozen portions while this command executes.
            pause_preview_md_threads(cams, threads)
            model.picam2.stop()
            success = model.set_camera_configuration(cmd_code, cmd_param)
            model.restart(False)
            start_preview_md_threads(threads)
        else:
            print("Invalid command execution attempt.")
            model.print_to_logfile("Unrecognised pipe command")
    else:
        print(f"Camera {num} status is halted. Cannot execute command.")
    # Print Command Execution Info to Log
    CameraCoreModel.debug_execution_time = (
        time.monotonic() - CameraCoreModel.debug_execution_time
    )
    model.print_to_logfile(
        f"Attempted to execute '{cmd_code}' with parameters ({cmd_param}). "
        + f"Attempt took {CameraCoreModel.debug_execution_time} seconds."
    )
    # Write any configurable settings changes to the camera's user_config file if successful.
    if success:
        write_to_user_config(model, cmd_code, cmd_param)


def set_previews(cams):
    """
    Updates CameraCoreModel's show_previews array based on whether cameras
    are flagged to show previews.
    """
    with CameraCoreModel.preview_dict_lock:
        for index, cam in cams.items():
            CameraCoreModel.show_previews[index] = cam.show_preview


def show_preview(cams):
    """
    Method used for preview thread. Continuously creates the preview image.
    Running in its own thread minimizes disruption from still capture and
    other command execution.

    Args:
        cam: Camera instance used to generate preview.
    """
    while cams[CameraCoreModel.main_camera].current_status != "halted":
        # Generate a preview for the current frame, according to FPS divider.
        main_cam = cams[CameraCoreModel.main_camera]
        frame_delay = int(main_cam.config["video_fps"] / main_cam.config["divider"])
        generate_preview(cams)
        time.sleep(1 / frame_delay)


def start_background_process(config_filepath):
    """
    Main background process that sets up the camera and handles the command loop.

    Args:
        config_filepath: Path to the configuration file.
    """
    print(f"Starting {CameraCoreModel.APP_NAME} main process...")
    all_cameras = (
        Picamera2.global_camera_info()
    )  # Get information about attached cameras
    print(all_cameras)
    # Check if any cameras are attached
    if not all_cameras:
        print("No attached cameras detected. Exiting program.")
        return

    # Set up the cameras
    cams = {}
    for index, c in enumerate(all_cameras):
        if "Num" not in c:
            c["Num"] = index
        if CameraCoreModel.main_camera is None:
            CameraCoreModel.main_camera = c["Num"]
        config_file = None
        if config_filepath:
            if index < len(config_filepath):
                config_file = config_filepath[index]
        cams[c["Num"]] = CameraCoreModel(c, config_file)
        cams[c["Num"]].print_to_logfile(
            "Created Picamera2 instance for camera in slot " + str(c["Num"])
        )
    # Set up camera previews.
    set_previews(cams)

    # Setup FIFO for receiving commands
    if not setup_fifo(cams[CameraCoreModel.main_camera].config["control_file"]):
        cams[CameraCoreModel.main_camera].teardown()
        return

    # Setup motion pipe file
    setup_motion_pipe(cams[CameraCoreModel.main_camera].config["motion_pipe"])

    # Set the process to running
    CameraCoreModel.process_running = True

    # Write status to the status file.
    update_status_file(cams[CameraCoreModel.main_camera])

    # Start a thread to continuously parse incoming commands
    cmd_processing_thread = threading.Thread(target=parse_incoming_commands)
    cmd_processing_thread.start()

    # Create threads for preview and motion detection.
    preview_thread = threading.Thread(target=show_preview, args=(cams,))
    md_thread = threading.Thread(target=motion_detection_thread, args=(cams,))

    threads = [preview_thread, md_thread]

    # Start threads if camera is ready (autostart is not off)
    if cams[CameraCoreModel.main_camera].current_status != "halted":
        start_preview_md_threads(threads)

    # Initialize the timelapse timer that periodically triggers the image capture.
    # Note: This assumes each command loop runs for .01 seconds, which is really the minimum time it will run.
    # It would be better to implement an algorithm here that reads the realtime clock to detect when
    # the tl_interval has elapsed to trigger the image capture.
    tl_interval_loops = cams[CameraCoreModel.main_camera].config["tl_interval"] * 10
    timelapse_timer = tl_interval_loops

    # Execute commands off the queue as they come in.
    while CameraCoreModel.process_running:
        # Check if mutex lock can be acquired (i.e. FIFO thread is not writing to the command queue)
        # before popping from the command queue and attempting to execute. If lock can't be acquiring,
        # skip and check on the next loop cycle instead of blocking.
        # Without being non-blocking, anyone spamming the FIFO with commands will freeze/delay this thread.
        cmd_queue = CameraCoreModel.command_queue
        cmd_queue_lock = CameraCoreModel.cmd_queue_lock
        if (
            (cmd_queue)
            and (cmd_queue_lock.acquire(blocking=False))
            and (cams[CameraCoreModel.main_camera].current_status)
        ):
            next_cmd = CameraCoreModel.command_queue.pop(0)  # Get the next command
            cmd_queue_lock.release()
            execute_all_commands(cams, threads, next_cmd)
        # Check for recording duration and stop recording if duration has elapsed.
        for cam_index in cams:
            cam = cams[cam_index]
            if cam.record_until:
                if cam.record_until <= time.monotonic():
                    toggle_cam_record(cam, False)
                    cam.record_until = None
                    print("Video recording duration complete.")
        # Capture timelapse images
        if cams[CameraCoreModel.main_camera].timelapse_on:
            timelapse_timer += 1
            if (timelapse_timer > tl_interval_loops):
                capture_still_image(cams[CameraCoreModel.main_camera])
                timelapse_timer = 0
        time.sleep(0.01)  # Small delay before next iteration

    print("Shutting down gracefully...")
    for cam_index in cams:
        cams[cam_index].current_status = "halted"
    cmd_processing_thread.join()  # Wait for command processing thread to finish
    for t in threads:
        # Terminate preview and motion-detection threads.
        if t.is_alive():
            t.join()
    for cam_index in cams:
        cam = cams[cam_index]
        cam.teardown()  # Teardown the camera and stop it
        update_status_file(cam)  # Update the status file with halted status
    os.close(CameraCoreModel.fifo_fd)  # Close the FIFO pipe


def execute_macro_command(model, script_name, args):
    """
    Executes a macro script from the directory specified in the model's configuration.

    Args:
        model (CameraCoreModel): The camera model instance containing configuration details.
        script_name (str): The name of the macro script file (e.g., "somemacro.sh").
        args (list): List of arguments to pass to the script.
    """
    macros_dir = model.config.get("macros_path", "/var/www/html/macros")
    script_path = os.path.join(macros_dir, script_name)

    # Check if the script exists and is executable
    if not os.path.isfile(script_path):
        print(f"ERROR: Script {script_path} does not exist.")
        return False
    if not os.access(script_path, os.X_OK):
        print(f"ERROR: Script {script_path} is not executable.")
        return False

    command = [script_path] + args

    try:
        result = subprocess.run(command, check=True, capture_output=True, text=True)
        print(f"Script output:\n{result.stdout}")
        return True
    except subprocess.CalledProcessError as e:
        print(f"ERROR: Failed to execute script {script_name}. Error:\n{e.stderr}")
        return False<|MERGE_RESOLUTION|>--- conflicted
+++ resolved
@@ -535,7 +535,6 @@
                 success = True
             except ValueError:
                 print("Invalid values for settings")
-<<<<<<< HEAD
         elif cmd_code == "sy":
             parts = cmd_param.split(" ")
             script_name = parts[0]
@@ -544,7 +543,6 @@
             if success:
                 print(f"Successfully executed macro: {script_name} with args: {args}")
             return
-=======
         elif cmd_code == "tl":  # Start or stop the gathering of timelapse images.
             if int(cmd_param) == 1:
                 model.timelapse_on = True
@@ -575,7 +573,6 @@
                     success = True
             except ValueError:
                 print("ERROR: tv Value is not an integer")
->>>>>>> a35c309b
         elif cmd_code in requires_full_restart:
             print(f"Altering camera {num} configuration")
             # These need the encoder to be fully stopped to work.
